--- conflicted
+++ resolved
@@ -136,28 +136,6 @@
     Saves preprocessed test images in data/raw_nii/test_set/preprocessed.
     """
     if IS_PERFORM_PREPROCESSING:
-<<<<<<< HEAD
-        preprocess_images(raw_nii_dir=RAW_NII_DATA_DIR,
-                          train_set_dir=TRAIN_SET_DIR,
-                          test_set_dir=TEST_SET_DIR,
-                          is_normalize=IS_NORMALIZE_WHEN_PREPROCESS,
-                          norm_metod=NORMALIZATION_METHOD,
-                          min_max_min_val=MIN_VAL,
-                          min_max_max_val=MAX_VAL,
-                          is_brain_extraction=IS_BRAIN_EXTRACTION,
-                          brain_extraction_modality=MODALITY,
-                          brain_extraction_verbose=VERBOSE,
-                          is_crop=IS_CROP,
-                          is_smooth=IS_SMOOTH,
-                          smooth_sigma=SIGMA,
-                          smooth_order=ORDER,
-                          smooth_mode=MODE,
-                          smooth_cval=CVAL,
-                          smooth_truncate=TRUNCATE,
-                          is_re_normalize_after_smooth=IS_RE_NORMALIZE_AFTER_SMOOTH,
-                          is_preprocess_test_set=IS_PREPROCESS_TEST_SET,
-                          output_dir=PREPROCESSED_DATA_DIR)
-=======
         preprocess_images(
             raw_nii_dir=RAW_NII_DATA_DIR,
             train_set_dir=TRAIN_SET_DIR,
@@ -180,7 +158,6 @@
             is_preprocess_test_set=IS_PREPROCESS_TEST_SET,
             output_dir=PREPROCESSED_DATA_DIR,
         )
->>>>>>> 0884a7f4
         logger.info("Preprocessing completed.")
     else:
         logger.info("Preprocessing was skipped.")
