--- conflicted
+++ resolved
@@ -38,7 +38,6 @@
         #unique_classes = sorted(set(y_test))
 
         fig = plt.figure(figsize=(6, 5))
-<<<<<<< HEAD
         sns.heatmap(conf_matrix,
                     annot=True,
                     fmt='d',
@@ -49,20 +48,7 @@
         plt.ylabel('True Labels')
         plt.title('Confusion Matrix')
         fig.savefig(self.save_figs_path + "cm" + ".png")
-=======
-        cm = confusion_matrix(y_test, test_preds)
-        disp = ConfusionMatrixDisplay(confusion_matrix=cm, display_labels=['Non-Schizophrenic', 'Schizophrenic'])
-        disp.plot(cmap='Blues')
-        plt.title("Confusion Matrix: Test Set")
-
-        #sns.heatmap(conf_matrix, annot=True, fmt='d', cmap='Blues', 
-        #            xticklabels=unique_classes, yticklabels=unique_classes)
-        #plt.xlabel('Predicted Labels')
-        #plt.ylabel('True Labels')
-        #plt.title('Confusion Matrix')
-        fig.savefig(self.save_figs_path+"cm"+".png")
         #plt.show()
->>>>>>> c4d2c473
 
     def plot_roc_curve(self):
         """Plots the ROC curve."""
